--- conflicted
+++ resolved
@@ -1,21 +1,9 @@
 /**
  * Sigma.js Types
-<<<<<<< HEAD
- * ==============
- *
- * Classes representing nodes & edges display data aiming at facilitating
- * the engine's memory representation and keep them in a pool to avoid
- * requiring to allocate memory too often.
- *
- * NOTE: it's possible to optimize this further by maintaining display data
- * in byte arrays but this would prove more tedious for the rendering logic
- * afterwards.
- * @module
-=======
  * ===============
  *
  * Various type declarations used throughout the library.
->>>>>>> fb5cd292
+ * @module
  */
 
 /**
