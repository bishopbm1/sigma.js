--- conflicted
+++ resolved
@@ -210,15 +210,9 @@
         _startMouseX = sigma.utils.getX(e);
         _startMouseY = sigma.utils.getY(e);
 
-<<<<<<< HEAD
-        _self.dispatchEvent('mouseup', {
+        _self.dispatchEvent('mousedown', {
           x: _startMouseX - sigma.utils.getWidth(e) / 2,
           y: _startMouseY - sigma.utils.getHeight(e) / 2
-=======
-        _self.dispatchEvent('mousedown', {
-          x: _startMouseX - e.target.width / 2,
-          y: _startMouseY - e.target.height / 2
->>>>>>> d766f24a
         });
       }
     }
